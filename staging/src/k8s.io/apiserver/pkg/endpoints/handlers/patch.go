--- conflicted
+++ resolved
@@ -216,16 +216,12 @@
 		}
 		trace.Step("Self-link added")
 
-<<<<<<< HEAD
 		status := http.StatusOK
 		if wasCreated {
 			status = http.StatusCreated
 		}
+		scope.Trace = trace
 		transformResponseObject(ctx, scope, req, w, status, result)
-=======
-		scope.Trace = trace
-		transformResponseObject(ctx, scope, req, w, http.StatusOK, result)
->>>>>>> 95014b26
 	}
 }
 
